--- conflicted
+++ resolved
@@ -16,19 +16,12 @@
     }
     pairs2 = {"shroom": "fungus", "dog": "animal", "tree": "plant", "bird": "bird"}
 
-<<<<<<< HEAD
-    uni_refs = (Referent(key, {"phylum": val}) for (key, val) in pairs.items())
-    uni = Universe(uni_refs)
-
-    uni2 = Universe((Referent(key, {"phylum": val}) for (key, val) in pairs2.items()))
-=======
     uni_refs = tuple(Referent(key, {"phylum": val}) for (key, val) in pairs.items())
     uni = Universe(uni_refs)
 
     uni2 = Universe(
         tuple(Referent(key, {"phylum": val}) for (key, val) in pairs2.items())
     )
->>>>>>> 6023cdc2
 
     meaning = Meaning(referents=uni_refs, universe=uni)
 
@@ -37,11 +30,7 @@
     dog = Expression(
         form="dog",
         meaning=Meaning(
-<<<<<<< HEAD
-            referents=(Referent("dog", {"phylum": "animal"})), universe=uni
-=======
             referents=tuple([Referent("dog", {"phylum": "animal"})]), universe=uni
->>>>>>> 6023cdc2
         ),
     )
     cat = Expression(
